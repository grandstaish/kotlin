--- conflicted
+++ resolved
@@ -17,10 +17,7 @@
 import org.jetbrains.jet.lexer.JetTokens;
 import org.jetbrains.jet.util.slicedmap.WritableSlice;
 
-import java.util.Collections;
-import java.util.List;
-import java.util.Map;
-import java.util.Set;
+import java.util.*;
 
 import static org.jetbrains.jet.lang.diagnostics.Errors.*;
 import static org.jetbrains.jet.lang.resolve.BindingContext.DEFERRED_TYPE;
@@ -29,8 +26,8 @@
 import static org.jetbrains.jet.lang.types.JetTypeInferrer.NO_EXPECTED_TYPE;
 
 /**
- * @author abreslav
- */
+* @author abreslav
+*/
 public class BodyResolver {
     private final TopDownAnalysisContext context;
 
@@ -72,10 +69,7 @@
 
 
     public void resolveBehaviorDeclarationBodies() {
-<<<<<<< HEAD
-
-=======
->>>>>>> 1c299fe5
+
         resolveDelegationSpecifierLists();
         resolveClassAnnotations();
 
@@ -85,12 +79,7 @@
         resolveSecondaryConstructorBodies();
         resolveFunctionBodies();
 
-<<<<<<< HEAD
-
-=======
-        checkIfPrimaryConstructorIsNecessary();
-        
-        computeDeferredTypes();
+        computeDeferredTypes();        
     }
     
     private void computeDeferredTypes() {
@@ -118,7 +107,6 @@
                 }
             }
         }
->>>>>>> 1c299fe5
     }
 
 
@@ -135,8 +123,8 @@
     private void resolveDelegationSpecifierList(final JetClassOrObject jetClass, final MutableClassDescriptor descriptor) {
         final ConstructorDescriptor primaryConstructor = descriptor.getUnsubstitutedPrimaryConstructor();
         final JetScope scopeForConstructor = primaryConstructor == null
-                                             ? null
-                                             : getInnerScopeForConstructor(primaryConstructor, descriptor.getScopeForMemberResolution(), true);
+                ? null
+                : getInnerScopeForConstructor(primaryConstructor, descriptor.getScopeForMemberResolution(), true);
         final JetTypeInferrer.Services typeInferrer = context.getSemanticServices().getTypeInferrerServices(traceForConstructors, JetFlowInformationProvider.NONE); // TODO : flow
 
         final Map<JetTypeReference, JetType> supertypes = Maps.newLinkedHashMap();
@@ -357,8 +345,8 @@
                         ClassDescriptor classDescriptor = descriptor.getContainingDeclaration();
 
                         typeInferrerForInitializers.getCallResolver().resolveCall(context.getTrace(),
-                                                                                  functionInnerScope,
-                                                                                  ReceiverDescriptor.NO_RECEIVER, call, NO_EXPECTED_TYPE);
+                                functionInnerScope,
+                                ReceiverDescriptor.NO_RECEIVER, call, NO_EXPECTED_TYPE);
 //                                call.getThisReference(),
 //                                classDescriptor,
 //                                classDescriptor.getDefaultType(),
@@ -494,116 +482,8 @@
         }
     }
 
-<<<<<<< HEAD
-    private BindingTraceAdapter createFieldTrackingTrace(final PropertyDescriptor propertyDescriptor) {
-        return new BindingTraceAdapter(traceForMembers).addHandler(BindingContext.REFERENCE_TARGET, new BindingTraceAdapter.RecordHandler<JetReferenceExpression, DeclarationDescriptor>() {
-=======
-    protected void checkProperty(JetProperty property, PropertyDescriptor propertyDescriptor, @Nullable ClassDescriptor classDescriptor) {
-        checkPropertyAbstractness(property, propertyDescriptor, classDescriptor);
-        checkPropertyInitializer(property, propertyDescriptor, classDescriptor);
-    }
-
-    private void checkPropertyAbstractness(JetProperty property, PropertyDescriptor propertyDescriptor, ClassDescriptor classDescriptor) {
-        JetPropertyAccessor getter = property.getGetter();
-        JetPropertyAccessor setter = property.getSetter();
-        JetModifierList modifierList = property.getModifierList();
-        ASTNode abstractNode = modifierList != null ? modifierList.getModifierNode(JetTokens.ABSTRACT_KEYWORD) : null;
-
-        if (abstractNode != null) { //has abstract modifier
-            if (classDescriptor == null) {
-//                context.getTrace().getErrorHandler().genericError(abstractNode, "A property may be abstract only when defined in a class or trait");
-                context.getTrace().report(ABSTRACT_PROPERTY_NOT_IN_CLASS.on(property, abstractNode));
-                return;
-            }
-            if (!(classDescriptor.getModality() == Modality.ABSTRACT) && classDescriptor.getKind() != ClassKind.ENUM_CLASS) {
-//                context.getTrace().getErrorHandler().genericError(abstractNode, "Abstract property " + property.getName() + " in non-abstract class " + classDescriptor.getName());
-                PsiElement classElement = context.getTrace().get(BindingContext.DESCRIPTOR_TO_DECLARATION, classDescriptor);
-                assert classElement instanceof JetClass;
-                context.getTrace().report(ABSTRACT_PROPERTY_IN_NON_ABSTRACT_CLASS.on(property, abstractNode, property.getName(), classDescriptor, (JetClass) classElement));
-                return;
-            }
-            if (classDescriptor.getKind() == ClassKind.TRAIT) {
-//                context.getTrace().getErrorHandler().genericWarning(abstractNode, "Abstract modifier is redundant in traits");
-                context.getTrace().report(REDUNDANT_ABSTRACT.on(property, abstractNode));
-            }
-        }
-
-        if (propertyDescriptor.getModality() == Modality.ABSTRACT) {
-            JetType returnType = propertyDescriptor.getReturnType();
-            if (returnType instanceof DeferredType) {
-                returnType = ((DeferredType) returnType).getActualType();
-            }
-
-            JetExpression initializer = property.getInitializer();
-            if (initializer != null) {
-//                context.getTrace().getErrorHandler().genericError(initializer.getNode(), "Property with initializer cannot be abstract");
-                context.getTrace().report(ABSTRACT_PROPERTY_WITH_INITIALIZER.on(property, initializer, returnType));
-            }
-            if (getter != null && getter.getBodyExpression() != null) {
-//                context.getTrace().getErrorHandler().genericError(getter.getNode(), "Property with getter implementation cannot be abstract");
-                context.getTrace().report(ABSTRACT_PROPERTY_WITH_GETTER.on(property, getter, returnType));
-            }
-            if (setter != null && setter.getBodyExpression() != null) {
-//                context.getTrace().getErrorHandler().genericError(setter.getNode(), "Property with setter implementation cannot be abstract");
-                context.getTrace().report(ABSTRACT_PROPERTY_WITH_SETTER.on(property, setter, returnType));
-            }
-        }
-    }
-
-    private void checkPropertyInitializer(JetProperty property, PropertyDescriptor propertyDescriptor, ClassDescriptor classDescriptor) {
-        JetPropertyAccessor getter = property.getGetter();
-        JetPropertyAccessor setter = property.getSetter();
-        boolean hasAccessorImplementation = (getter != null && getter.getBodyExpression() != null) ||
-                                            (setter != null && setter.getBodyExpression() != null);
-        if (propertyDescriptor.getModality() == Modality.ABSTRACT) return;
-
-        boolean inTrait = classDescriptor != null && classDescriptor.getKind() == ClassKind.TRAIT;
-        JetExpression initializer = property.getInitializer();
-        boolean backingFieldRequired = context.getTrace().getBindingContext().get(BindingContext.BACKING_FIELD_REQUIRED, propertyDescriptor);
-
-        PsiElement nameIdentifier = property.getNameIdentifier();
-        ASTNode nameNode = nameIdentifier == null ? property.getNode() : nameIdentifier.getNode();
-
-        if (inTrait && backingFieldRequired && hasAccessorImplementation) {
-//            context.getTrace().getErrorHandler().genericError(nameNode, "Property in a trait cannot have a backing field");
-            context.getTrace().report(BACKING_FIELD_IN_TRAIT.on(nameNode));
-        }
-        if (initializer == null) {
-            if (backingFieldRequired && !inTrait && !context.getTrace().getBindingContext().get(BindingContext.IS_INITIALIZED, propertyDescriptor)) {
-                if (classDescriptor == null || hasAccessorImplementation) {
-//                    context.getTrace().getErrorHandler().genericError(nameNode, "Property must be initialized");
-                    context.getTrace().report(MUST_BE_INITIALIZED.on(nameNode));
-                } else {
-//                    context.getTrace().getErrorHandler().genericError(nameNode, "Property must be initialized or be abstract");
-                    context.getTrace().report(MUST_BE_INITIALIZED_OR_BE_ABSTRACT.on(property, nameNode));
-                }
-            }
-            return;
-        }
-        if (inTrait) {
-//            context.getTrace().getErrorHandler().genericError(initializer.getNode(), "Property initializers are not allowed in traits");
-            JetType returnType = propertyDescriptor.getReturnType();
-            if (returnType instanceof DeferredType) {
-                returnType = ((DeferredType) returnType).getActualType();
-            }
-            context.getTrace().report(PROPERTY_INITIALIZER_IN_TRAIT.on(property, initializer, returnType));
-        }
-        else if (!backingFieldRequired) {
-//            context.getTrace().getErrorHandler().genericError(initializer.getNode(), "Initializer is not allowed here because this property has no backing field");
-            context.getTrace().report(PROPERTY_INITIALIZER_NO_BACKING_FIELD.on(initializer));
-        }
-        else if (classDescriptor != null && classDescriptor.getUnsubstitutedPrimaryConstructor() == null) {
-//            context.getTrace().getErrorHandler().genericError(initializer.getNode(), "Property initializers are not allowed when no primary constructor is present");
-            PsiElement classElement = context.getTrace().get(BindingContext.DESCRIPTOR_TO_DECLARATION, classDescriptor);
-            assert classElement instanceof JetClass;
-
-            context.getTrace().report(PROPERTY_INITIALIZER_NO_PRIMARY_CONSTRUCTOR.on(property, initializer, (JetClass) classElement));
-        }
-    }
-
     private ObservableBindingTrace createFieldTrackingTrace(final PropertyDescriptor propertyDescriptor) {
         return new ObservableBindingTrace(traceForMembers).addHandler(BindingContext.REFERENCE_TARGET, new ObservableBindingTrace.RecordHandler<JetReferenceExpression, DeclarationDescriptor>() {
->>>>>>> 1c299fe5
             @Override
             public void handleRecord(WritableSlice<JetReferenceExpression, DeclarationDescriptor> slice, JetReferenceExpression expression, DeclarationDescriptor descriptor) {
                 if (expression instanceof JetSimpleNameExpression) {
